--- conflicted
+++ resolved
@@ -273,7 +273,6 @@
         return filter(lambda x: x.name in self.interior_textures, self.materials)
 
     @property
-<<<<<<< HEAD
     def performance(self) -> dict[str, Any]:
         carp = one(filter(lambda x: x.name == "carp.txt", self.viv.entries))
         parser = CarpData()
@@ -284,9 +283,9 @@
         fce = one(filter(lambda x: x.name in self.body_geometry, self.viv.entries))
         half_sizes = fce.body.half_sizes
         return Vector3d(x=half_sizes.x * 2, y=half_sizes.y * 2, z=half_sizes.z * 2)
-=======
+
+    @property
     def lights(self) -> Iterator[VehicleLight]:
         fce = one(filter(lambda x: x.name in self.body_geometry, self.viv.entries))
         lights = filter(lambda x: x.magic in self.light_types, fce.body.dummies)
-        return map(self._make_light, fce.body.light_sources, lights)
->>>>>>> 59835518
+        return map(self._make_light, fce.body.light_sources, lights)